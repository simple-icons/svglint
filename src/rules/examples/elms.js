<<<<<<< HEAD
import Logger from "../lib/logger.js";
const logger = Logger("rule:elms");
=======
const logger = require("../../lib/logger")("rule:elms");
>>>>>>> 5e6c50ee

/**
 * @typedef ElmsConfig
 * @property {"error"|"warn"} method The method to call on reporter
 * @property {String} message The message to warn/error with
 * @property {String} selector Selector to find the element we want to warn/error with.
 *                             The first of all matching elements will be used.
 */

export default {
    /**
     * Generates a linting function from a config
     * @param {ElmsConfig} config 
     */
    generate(config) {
        /**
         * Performs the linting according to the previously passed config.
         * @param {Reporter} reporter The reporter to report warnings/errors to
         * @param {Cheerio} $ A cheerio representation of the document
         * @param {AST} ast The underlying AST representation of the document.
         *                  This should be given to Reporter when warning/erroring with a node.
         */
        return function ElmsRule(reporter, $, ast) {
            logger.debug("Called", config);
            const elm = $(config.selector)[0];
            reporter[config.method](config.message, elm, ast);
        };
    }
};<|MERGE_RESOLUTION|>--- conflicted
+++ resolved
@@ -1,9 +1,5 @@
-<<<<<<< HEAD
-import Logger from "../lib/logger.js";
+import Logger from "../../lib/logger.js";
 const logger = Logger("rule:elms");
-=======
-const logger = require("../../lib/logger")("rule:elms");
->>>>>>> 5e6c50ee
 
 /**
  * @typedef ElmsConfig
@@ -16,7 +12,7 @@
 export default {
     /**
      * Generates a linting function from a config
-     * @param {ElmsConfig} config 
+     * @param {ElmsConfig} config
      */
     generate(config) {
         /**
