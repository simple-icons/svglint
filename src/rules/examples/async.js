<<<<<<< HEAD
import Logger from "../lib/logger.js";
const logger = Logger("rule:async");
=======
const logger = require("../../lib/logger")("rule:async");
>>>>>>> 5e6c50ee

/**
 * @typedef AsyncConfig
 * @property {"error"|"warn"|"log"|null} method The method to call on reporter
 * @property {String} message The message to warn/error with
 * @property {Number} wait The number of seconds to wait
 */

export default {
    /**
     * Generates a linting function from a config
     * @param {AsyncConfig} config 
     */
    generate(config) {
        return function AsyncRule(reporter) {
            logger.debug("Called", config);
            let wait = config.wait;
            return new Promise(res => {
                const intervalID = setInterval(() => {
                    if (--wait <= 0) {
                        clearInterval(intervalID);
                        // Report the message if type !== succeed
                        if (config.method) {
                            reporter[config.method](config.message);
                        }
                        res();
                    } else {
                        logger.log(wait, "seconds to go");
                    }
                }, 1000);
            });
        };
    }
};<|MERGE_RESOLUTION|>--- conflicted
+++ resolved
@@ -1,9 +1,5 @@
-<<<<<<< HEAD
-import Logger from "../lib/logger.js";
+import Logger from "../../lib/logger.js";
 const logger = Logger("rule:async");
-=======
-const logger = require("../../lib/logger")("rule:async");
->>>>>>> 5e6c50ee
 
 /**
  * @typedef AsyncConfig
@@ -15,7 +11,7 @@
 export default {
     /**
      * Generates a linting function from a config
-     * @param {AsyncConfig} config 
+     * @param {AsyncConfig} config
      */
     generate(config) {
         return function AsyncRule(reporter) {
