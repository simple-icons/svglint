--- conflicted
+++ resolved
@@ -1,9 +1,5 @@
-<<<<<<< HEAD
-import Logger from "../lib/logger.js";
+import Logger from "../../lib/logger.js";
 const logger = Logger("rule:identity");
-=======
-const logger = require("../../lib/logger")("rule:identity");
->>>>>>> 5e6c50ee
 
 /**
  * @typedef IdentityConfig
@@ -14,7 +10,7 @@
 export default {
     /**
      * Generates a linting function from a config
-     * @param {IdentityConfig} config 
+     * @param {IdentityConfig} config
      */
     generate(config) {
         return function IdentityRule(reporter) {
