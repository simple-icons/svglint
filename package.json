{
<<<<<<< HEAD
    "name": "svglint",
    "version": "1.0.6",
    "description": "Linter for SVGs",
    "main": "lib/svglint.js",
    "types": "lib/svglint.d.ts",
    "bin": {
        "svglint": "./lib/bin/cli.js"
    },
    "keywords": [
        "svg",
        "vector",
        "lint",
        "linting",
        "linter"
    ],
    "author": "birjolaxew",
    "license": "MIT",
    "files": [
        "lib/**/*"
    ],
    "scripts": {
        "build": "tsc",
        "format": "prettier --write \"src/**/*.ts\" \"test/**/*.ts\"",
        "lint": "prettier --check \"src/**/*.ts\" \"test/**/*.ts\" && tslint -p tsconfig.json",
        "test": "jest",
        "prepublishOnly": "npm test && npm run lint && npm run build",
        "postversion": "git push && git push --tags"
    },
    "dependencies": {
        "ansi-regex": "^5.0.0",
        "chalk": "^2.4.1",
        "cheerio": "^1.0.0-rc.3",
        "domhandler": "^3.0.0",
        "fast-xml-parser": "^3.16.0",
        "glob": "^7.1.2",
        "htmlparser2": "^4.1.0",
        "log-update": "^4.0.0",
        "meow": "^3.7.0",
        "strip-ansi": "^6.0.0"
    },
    "devDependencies": {
        "@types/cheerio": "^0.22.16",
        "@types/glob": "^7.1.3",
        "@types/jest": "^25.1.4",
        "@types/meow": "^5.0.0",
        "jest": "^25.1.0",
        "prettier": "^2.1.2",
        "ts-jest": "^25.2.1",
        "tslint": "^6.1.0",
        "tslint-config-prettier": "^1.18.0",
        "typescript": "^3.8.3"
    },
    "jest": {
        "transform": {
            "^.+\\.(t|j)sx?$": "ts-jest"
        },
        "testRegex": "\\.spec\\.(jsx?|tsx?)$",
        "moduleFileExtensions": [
            "ts",
            "tsx",
            "js",
            "jsx",
            "json",
            "node"
        ]
    }
=======
  "name": "svglint",
  "version": "1.0.5",
  "description": "Linter for SVGs",
  "main": "src/svglint.js",
  "bin": {
    "svglint": "./bin/cli.js"
  },
  "keywords": [
    "svg",
    "vector",
    "lint",
    "linting",
    "linter"
  ],
  "author": "birjolaxew",
  "license": "MIT",
  "scripts": {
    "lint": "eslint src/**/*.js test/**/*.js",
    "test": "mocha"
  },
  "dependencies": {
    "ansi-regex": "^3.0.0",
    "chalk": "^2.4.1",
    "cheerio": "^1.0.0-rc.2",
    "fast-xml-parser": "^3.12.13",
    "glob": "^7.1.2",
    "htmlparser2": "^3.9.1",
    "log-update": "^2.3.0",
    "meow": "^3.7.0",
    "strip-ansi": "^4.0.0"
  },
  "devDependencies": {
    "commitizen": "^4.2.1",
    "cz-conventional-changelog": "^3.3.0",
    "eslint": "^5.14.1",
    "expect": "^1.20.2",
    "mocha": "^8.1.3",
    "semantic-release": "^17.1.1"
  },
  "config": {
    "commitizen": {
      "path": "./node_modules/cz-conventional-changelog"
    }
  },
  "release": {
    "branches": ["master"],
    "plugins": [
      ["@semantic-release/commit-analyzer", {
        "preset": "angular",
        "releaseRules": [
          { "type": "docs", "release": "patch" },
          { "type": "chore", "release": "patch" }
        ]
      }],
      "@semantic-release/release-notes-generator",
      "@semantic-release/npm",
      "@semantic-release/github"
    ]
  }
>>>>>>> 7ee1d8e6
}<|MERGE_RESOLUTION|>--- conflicted
+++ resolved
@@ -1,5 +1,4 @@
 {
-<<<<<<< HEAD
     "name": "svglint",
     "version": "1.0.6",
     "description": "Linter for SVGs",
@@ -25,8 +24,7 @@
         "format": "prettier --write \"src/**/*.ts\" \"test/**/*.ts\"",
         "lint": "prettier --check \"src/**/*.ts\" \"test/**/*.ts\" && tslint -p tsconfig.json",
         "test": "jest",
-        "prepublishOnly": "npm test && npm run lint && npm run build",
-        "postversion": "git push && git push --tags"
+        "prepublishOnly": "npm test && npm run lint && npm run build"
     },
     "dependencies": {
         "ansi-regex": "^5.0.0",
@@ -45,12 +43,46 @@
         "@types/glob": "^7.1.3",
         "@types/jest": "^25.1.4",
         "@types/meow": "^5.0.0",
+        "commitizen": "^4.2.1",
+        "cz-conventional-changelog": "^3.3.0",
         "jest": "^25.1.0",
+        "semantic-release": "^17.1.1",
         "prettier": "^2.1.2",
         "ts-jest": "^25.2.1",
         "tslint": "^6.1.0",
         "tslint-config-prettier": "^1.18.0",
         "typescript": "^3.8.3"
+    },
+    "config": {
+        "commitizen": {
+            "path": "./node_modules/cz-conventional-changelog"
+        }
+    },
+    "release": {
+        "branches": [
+            "master"
+        ],
+        "plugins": [
+            [
+                "@semantic-release/commit-analyzer",
+                {
+                    "preset": "angular",
+                    "releaseRules": [
+                        {
+                            "type": "docs",
+                            "release": "patch"
+                        },
+                        {
+                            "type": "chore",
+                            "release": "patch"
+                        }
+                    ]
+                }
+            ],
+            "@semantic-release/release-notes-generator",
+            "@semantic-release/npm",
+            "@semantic-release/github"
+        ]
     },
     "jest": {
         "transform": {
@@ -66,65 +98,4 @@
             "node"
         ]
     }
-=======
-  "name": "svglint",
-  "version": "1.0.5",
-  "description": "Linter for SVGs",
-  "main": "src/svglint.js",
-  "bin": {
-    "svglint": "./bin/cli.js"
-  },
-  "keywords": [
-    "svg",
-    "vector",
-    "lint",
-    "linting",
-    "linter"
-  ],
-  "author": "birjolaxew",
-  "license": "MIT",
-  "scripts": {
-    "lint": "eslint src/**/*.js test/**/*.js",
-    "test": "mocha"
-  },
-  "dependencies": {
-    "ansi-regex": "^3.0.0",
-    "chalk": "^2.4.1",
-    "cheerio": "^1.0.0-rc.2",
-    "fast-xml-parser": "^3.12.13",
-    "glob": "^7.1.2",
-    "htmlparser2": "^3.9.1",
-    "log-update": "^2.3.0",
-    "meow": "^3.7.0",
-    "strip-ansi": "^4.0.0"
-  },
-  "devDependencies": {
-    "commitizen": "^4.2.1",
-    "cz-conventional-changelog": "^3.3.0",
-    "eslint": "^5.14.1",
-    "expect": "^1.20.2",
-    "mocha": "^8.1.3",
-    "semantic-release": "^17.1.1"
-  },
-  "config": {
-    "commitizen": {
-      "path": "./node_modules/cz-conventional-changelog"
-    }
-  },
-  "release": {
-    "branches": ["master"],
-    "plugins": [
-      ["@semantic-release/commit-analyzer", {
-        "preset": "angular",
-        "releaseRules": [
-          { "type": "docs", "release": "patch" },
-          { "type": "chore", "release": "patch" }
-        ]
-      }],
-      "@semantic-release/release-notes-generator",
-      "@semantic-release/npm",
-      "@semantic-release/github"
-    ]
-  }
->>>>>>> 7ee1d8e6
 }