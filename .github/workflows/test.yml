name: Test
on: [push, pull_request]

permissions: read-all

jobs:
  test:
    name: Run tests
<<<<<<< HEAD
    runs-on: ${{ matrix.os }}
=======
    runs-on: ubuntu-latest
>>>>>>> 9b0b12a8
    strategy:
      matrix:
        os:
          - ubuntu-18.04
        node-version:
          - 12.20.0
          - 14.13.1
          - 16.0.0
          - 12
          - 14
          - 16
          - 17
        include:
          - os: macos-latest
            node-version: 16
          - os: windows-latest
            node-version: 16
    steps:
      - name: Checkout
        uses: actions/checkout@v2
      - name: Node.js setup
        uses: actions/setup-node@v2
        with:
          cache: npm
          node-version: ${{ matrix.node-version }}
      - name: Install dependencies
        run: npm ci
      - name: Lint
        run: npm run lint
      - name: Test
        run: npm test
      - name: Run CLI
<<<<<<< HEAD
=======
        run: node ./bin/cli.js test/svgs/attr.test.svg
  test-cli:
    name: Run CLI
    runs-on: ${{ matrix.os }}
    strategy:
      matrix:
        os: [macos-latest, ubuntu-latest, windows-latest]
    steps:
      - name: Checkout
        uses: actions/checkout@v2
      - name: Node.js setup
        uses: actions/setup-node@v2
        with:
          cache: npm
          node-version: 16
      - name: Install dependencies
        run: npm ci
      - name: Run CLI
>>>>>>> 9b0b12a8
        run: node ./bin/cli.js test/svgs/attr.test.svg<|MERGE_RESOLUTION|>--- conflicted
+++ resolved
@@ -6,15 +6,11 @@
 jobs:
   test:
     name: Run tests
-<<<<<<< HEAD
     runs-on: ${{ matrix.os }}
-=======
-    runs-on: ubuntu-latest
->>>>>>> 9b0b12a8
     strategy:
       matrix:
         os:
-          - ubuntu-18.04
+          - ubuntu-latest
         node-version:
           - 12.20.0
           - 14.13.1
@@ -43,25 +39,4 @@
       - name: Test
         run: npm test
       - name: Run CLI
-<<<<<<< HEAD
-=======
-        run: node ./bin/cli.js test/svgs/attr.test.svg
-  test-cli:
-    name: Run CLI
-    runs-on: ${{ matrix.os }}
-    strategy:
-      matrix:
-        os: [macos-latest, ubuntu-latest, windows-latest]
-    steps:
-      - name: Checkout
-        uses: actions/checkout@v2
-      - name: Node.js setup
-        uses: actions/setup-node@v2
-        with:
-          cache: npm
-          node-version: 16
-      - name: Install dependencies
-        run: npm ci
-      - name: Run CLI
->>>>>>> 9b0b12a8
         run: node ./bin/cli.js test/svgs/attr.test.svg